--- conflicted
+++ resolved
@@ -1121,8 +1121,8 @@
             Logger.LogDebug($"Error getting latest GitHub commit: {ex.Message}");
             return null;
         }
-<<<<<<< HEAD
-    }        /// <summary>
+    }        
+        /// <summary>
         /// Logs GitHub API rate limit information from response headers
         /// </summary>
         /// <param name="response">The HTTP response message containing rate limit headers</param>
@@ -1254,7 +1254,8 @@
                 // Don't let rate limit logging failures affect the main operation
                 Logger.LogDebug($"Failed to log rate limit info: {ex.Message}");
             }
-        }    /// <summary>
+        }    
+    /// <summary>
     /// Gets the current GitHub API rate limit status including core, search, and graphql limits
     /// </summary>
     /// <param name="cancellationToken">Optional cancellation token</param>
@@ -1363,7 +1364,6 @@
         {
             Logger.LogDebug($"Error parsing rate limit info for {resourceName}: {ex.Message}");
         }
-=======
->>>>>>> d4f4640c
+
     }
 }