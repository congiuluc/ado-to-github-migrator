--- conflicted
+++ resolved
@@ -117,17 +117,12 @@
             };
 
             using var graphQLRequest = new HttpRequestMessage(HttpMethod.Post, $"{_baseUrl}/graphql");
-<<<<<<< HEAD
             graphQLRequest.Content = JsonContent.Create(request);
             var response = await _retryPolicy.ExecuteAsync(async () =>
-=======
-            graphQLRequest.Content = JsonContent.Create(request);            var response = await _retryPolicy.ExecuteAsync(async () =>
->>>>>>> 62cde067
                 await _httpClient.SendAsync(graphQLRequest, cancellationToken));
             
             // Log rate limit information from GraphQL API call
             LogRateLimitInfo(response);
-<<<<<<< HEAD
             
             // Add delay if configured to avoid GitHub API rate limiting issues
             if (_requestWaitMilliseconds > 0)
@@ -135,8 +130,6 @@
                 Logger.LogDebug($"Waiting for {_requestWaitMilliseconds}ms before next GitHub API call");
                 await Task.Delay(_requestWaitMilliseconds, cancellationToken);
             }
-=======
->>>>>>> 62cde067
 
             response.EnsureSuccessStatusCode();
 
@@ -1318,9 +1311,7 @@
                 {
                     LogRateLimitResource("GraphQL API", graphql);
                 }
-<<<<<<< HEAD
-=======
-                
+    
                 // Log integration manifest API limits if present
                 if (resources.TryGetProperty("integration_manifest", out var integrationManifest))
                 {
@@ -1338,7 +1329,6 @@
                 {
                     LogRateLimitResource("SCIM API", scim);
                 }
->>>>>>> 62cde067
             }
             
             Logger.LogSuccess("Rate limit query completed successfully");
@@ -1390,9 +1380,5 @@
         {
             Logger.LogDebug($"Error parsing rate limit info for {resourceName}: {ex.Message}");
         }
-<<<<<<< HEAD
-=======
-
->>>>>>> 62cde067
     }
 }